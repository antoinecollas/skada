--- conflicted
+++ resolved
@@ -76,29 +76,15 @@
             nn.Linear(input_size, 10),
             nn.ReLU(),
         )
-<<<<<<< HEAD
-        self.fc = nn.Linear(self._len_last_layer(n_channels, input_size), n_classes)
-=======
         self.fc = nn.Linear(
             10, n_classes
         )
->>>>>>> 4dfc16e6
 
     def forward(self, x):
         x = self.feature_extractor(x)
         x = self.fc(x.flatten(start_dim=1))
         return x
 
-<<<<<<< HEAD
-    def _len_last_layer(self, n_channels, input_size):
-        self.feature_extractor.eval()
-        with torch.no_grad():
-            out = self.feature_extractor(torch.Tensor(1, n_channels, input_size))
-        self.feature_extractor.train()
-        return len(out.flatten())
-
-=======
->>>>>>> 4dfc16e6
 
 class CustomDataset(Dataset):
     def __init__(
