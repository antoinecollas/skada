# Author: Theo Gnassounou <theo.gnassounou@inria.fr>
#         Remi Flamary <remi.flamary@polytechnique.edu>
#         Oleksii Kachaiev <kachayev@gmail.com>
#
# License: BSD 3-Clause

import numpy as np
from sklearn.linear_model import LogisticRegression, Ridge

from skada import source_target_split
from skada import (
    ReweightDensityAdapter,
    ReweightDensity,
    GaussianReweightDensityAdapter,
    GaussianReweightDensity,
    DiscriminatorReweightDensityAdapter,
    DiscriminatorReweightDensity,
    KLIEPAdapter,
    KLIEP,
<<<<<<< HEAD
    MMDTarSReweightAdapter,
    MMDTarSReweight,
=======
    KMMAdapter,
    KMM,
>>>>>>> b40c91a1
    make_da_pipeline,
)

import pytest


@pytest.mark.parametrize(
    "estimator",
    [
        make_da_pipeline(
            ReweightDensityAdapter(),
            LogisticRegression().set_fit_request(sample_weight=True)
        ),
        ReweightDensity(),
        make_da_pipeline(
            GaussianReweightDensityAdapter(),
            LogisticRegression().set_fit_request(sample_weight=True)
        ),
        GaussianReweightDensity(),
        make_da_pipeline(
            DiscriminatorReweightDensityAdapter(),
            LogisticRegression().set_fit_request(sample_weight=True)
        ),
        DiscriminatorReweightDensity(),
        make_da_pipeline(
            KLIEPAdapter(gamma=[0.1, 1], random_state=42),
            LogisticRegression().set_fit_request(sample_weight=True)
        ),
        KLIEP(gamma=[0.1, 1], random_state=42),
        KLIEP(gamma=0.2),
        make_da_pipeline(
<<<<<<< HEAD
            MMDTarSReweightAdapter(gamma=1.0),
            LogisticRegression().set_fit_request(sample_weight=True)
        ),
        MMDTarSReweight(gamma=1.0)
=======
            KMMAdapter(gamma=0.1),
            LogisticRegression().set_fit_request(sample_weight=True)
        ),
        KMM(),
        KMM(eps=0.1),
>>>>>>> b40c91a1
    ],
)
def test_reweight_estimator(estimator, da_dataset):
    X_train, y_train, sample_domain = da_dataset.pack_train(
        as_sources=['s'],
        as_targets=['t']
    )
    estimator.fit(X_train, y_train, sample_domain=sample_domain)
    X_test, y_test, sample_domain = da_dataset.pack_test(as_targets=['t'])
    y_pred = estimator.predict(X_test, sample_domain=sample_domain)
    assert np.mean(y_pred == y_test) > 0.9
    score = estimator.score(X_test, y_test, sample_domain=sample_domain)
    assert score > 0.9


@pytest.mark.parametrize(
    "estimator",
    [
        make_da_pipeline(
            MMDTarSReweightAdapter(gamma=1.0),
            Ridge().set_fit_request(sample_weight=True)
        ),
        MMDTarSReweight(
            gamma=1.0,
            base_estimator=Ridge().set_fit_request(sample_weight=True)
        )
    ],
)
def test_reg_reweight_estimator(estimator, da_reg_dataset):
    X, y, sample_domain = da_reg_dataset
    Xs, Xt, ys, yt = source_target_split(X, y, sample_domain=sample_domain)
    estimator.fit(X, y, sample_domain=sample_domain)
    score = estimator.score(Xt, yt)
    assert score >= 0


def test_reweight_warning(da_dataset):
    X_train, y_train, sample_domain = da_dataset.pack_train(
        as_sources=['s'],
        as_targets=['t']
    )
    estimator = KLIEPAdapter(gamma=0.1, max_iter=0)
    estimator.fit(X_train, y_train, sample_domain=sample_domain)

    with pytest.warns(UserWarning,
                      match="Maximum iteration reached before convergence."):
        estimator.fit(X_train, y_train, sample_domain=sample_domain)


def test_kmm_kernel_error():
    with pytest.raises(ValueError, match="got 'hello'"):
        KMMAdapter(kernel="hello")


# KMM.adapt behavior should be the same when smooth weights is True or
# when X_source differs between fit and adapt.
def test_kmm_new_X_adapt(da_dataset):
    X_train, y_train, sample_domain = da_dataset.pack_train(
        as_sources=['s'],
        as_targets=['t']
    )
    estimator = KMMAdapter(smooth_weights=True)
    estimator.fit(X_train, sample_domain=sample_domain)
    res1 = estimator.adapt(X_train, sample_domain=sample_domain)

    estimator = KMMAdapter(smooth_weights=False)
    estimator.fit(X_train, sample_domain=sample_domain)
    res2 = estimator.adapt(X_train, sample_domain=sample_domain)
    res3 = estimator.adapt(X_train+1e-8, sample_domain=sample_domain)

    assert np.allclose(res1["sample_weight"], res3["sample_weight"])
    assert not np.allclose(res1["sample_weight"], res2["sample_weight"])<|MERGE_RESOLUTION|>--- conflicted
+++ resolved
@@ -17,13 +17,10 @@
     DiscriminatorReweightDensity,
     KLIEPAdapter,
     KLIEP,
-<<<<<<< HEAD
     MMDTarSReweightAdapter,
     MMDTarSReweight,
-=======
     KMMAdapter,
     KMM,
->>>>>>> b40c91a1
     make_da_pipeline,
 )
 
@@ -55,18 +52,16 @@
         KLIEP(gamma=[0.1, 1], random_state=42),
         KLIEP(gamma=0.2),
         make_da_pipeline(
-<<<<<<< HEAD
-            MMDTarSReweightAdapter(gamma=1.0),
-            LogisticRegression().set_fit_request(sample_weight=True)
-        ),
-        MMDTarSReweight(gamma=1.0)
-=======
             KMMAdapter(gamma=0.1),
             LogisticRegression().set_fit_request(sample_weight=True)
         ),
         KMM(),
         KMM(eps=0.1),
->>>>>>> b40c91a1
+        make_da_pipeline(
+            MMDTarSReweightAdapter(gamma=1.0),
+            LogisticRegression().set_fit_request(sample_weight=True)
+        ),
+        MMDTarSReweight(gamma=1.0)
     ],
 )
 def test_reweight_estimator(estimator, da_dataset):
